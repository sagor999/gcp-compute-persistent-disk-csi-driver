--- conflicted
+++ resolved
@@ -158,7 +158,6 @@
 	return cfg, nil
 }
 
-<<<<<<< HEAD
 func createAlphaCloudService(vendorVersion string, tokenSource oauth2.TokenSource) (*alpha.Service, error) {
 	client, err := newOauthClient(tokenSource)
 	if err != nil {
@@ -172,12 +171,8 @@
 	return service, nil
 }
 
-func createCloudService(vendorVersion string, tokenSource oauth2.TokenSource) (*compute.Service, error) {
-	svc, err := createCloudServiceWithDefaultServiceAccount(vendorVersion, tokenSource)
-=======
 func createCloudService(ctx context.Context, vendorVersion string, tokenSource oauth2.TokenSource) (*compute.Service, error) {
 	svc, err := createCloudServiceWithDefaultServiceAccount(ctx, vendorVersion, tokenSource)
->>>>>>> ed82c10f
 	return svc, err
 }
 
